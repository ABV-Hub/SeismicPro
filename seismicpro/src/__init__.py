"""Init file"""
from .seismic_batch import SeismicBatch
from .seismic_index import (FieldIndex, TraceIndex, BinsIndex,
                            SegyFilesIndex, CustomIndex, KNNIndex)
from .utils import (spectrum_plot, seismic_plot, write_segy_file,
                    merge_segy_files, merge_picking_files,
<<<<<<< HEAD
                    show_statistics, show_research, print_results,
                    draw_histogram)
=======
                    time_statistics, spectral_statistics, show_statistics)
>>>>>>> 6a4bc9e1
<|MERGE_RESOLUTION|>--- conflicted
+++ resolved
@@ -4,9 +4,5 @@
                             SegyFilesIndex, CustomIndex, KNNIndex)
 from .utils import (spectrum_plot, seismic_plot, write_segy_file,
                     merge_segy_files, merge_picking_files,
-<<<<<<< HEAD
-                    show_statistics, show_research, print_results,
-                    draw_histogram)
-=======
-                    time_statistics, spectral_statistics, show_statistics)
->>>>>>> 6a4bc9e1
+                    time_statistics, spectral_statistics, show_statistics,
+                    show_research, print_results, draw_histogram)