"""Seismic batch.""" # pylint: disable=too-many-lines
import os
<<<<<<< HEAD
from itertools import product

=======
import warnings
>>>>>>> 9ba58994
from textwrap import dedent
import numpy as np
import matplotlib.pyplot as plt
from scipy import signal
from scipy.signal import hilbert
import pywt
import segyio

from ..batchflow import action, inbatch_parallel, Batch, any_action_failed

from .seismic_index import SegyFilesIndex, FieldIndex, KNNIndex, TraceIndex, CustomIndex

from .utils import (FILE_DEPENDEND_COLUMNS, partialmethod, calculate_sdc_for_field, massive_block,
                    check_unique_fieldrecord_across_surveys)
from .file_utils import write_segy_file
from .plot_utils import IndexTracker, spectrum_plot, seismic_plot, statistics_plot, gain_plot

INDEX_UID = 'TRACE_SEQUENCE_FILE'

PICKS_FILE_HEADER = 'FIRST_BREAK_TIME'
GEOM_CHECK_HEADER = 'CORRECT_GEOM'


ACTIONS_DICT = {
    "clip": (np.clip, "numpy.clip", "clip values"),
    "gradient": (np.gradient, "numpy.gradient", "gradient"),
    "fft2": (np.fft.fft2, "numpy.fft.fft2", "a Discrete 2D Fourier Transform"),
    "ifft2": (np.fft.ifft2, "numpy.fft.ifft2", "an inverse Discrete 2D Fourier Transform"),
    "fft": (np.fft.fft, "numpy.fft.fft", "a Discrete Fourier Transform"),
    "ifft": (np.fft.ifft, "numpy.fft.ifft", "an inverse Discrete Fourier Transform"),
    "rfft": (np.fft.rfft, "numpy.fft.rfft", "a real-input Discrete Fourier Transform"),
    "irfft": (np.fft.irfft, "numpy.fft.irfft", "a real-input inverse Discrete Fourier Transform"),
    "dwt": (pywt.dwt, "pywt.dwt", "a single level Discrete Wavelet Transform"),
    "idwt": (lambda x, *args, **kwargs: pywt.idwt(*x, *args, **kwargs), "pywt.idwt",
             "a single level inverse Discrete Wavelet Transform"),
    "wavedec": (pywt.wavedec, "pywt.wavedec", "a multilevel 1D Discrete Wavelet Transform"),
    "waverec": (lambda x, *args, **kwargs: pywt.waverec(list(x), *args, **kwargs), "pywt.waverec",
                "a multilevel 1D Inverse Discrete Wavelet Transform"),
    "pdwt": (lambda x, part, *args, **kwargs: pywt.downcoef(part, x, *args, **kwargs), "pywt.downcoef",
             "a partial Discrete Wavelet Transform data decomposition"),
    "cwt": (lambda x, *args, **kwargs: pywt.cwt(x, *args, **kwargs)[0].T, "pywt.cwt", "a Continuous Wavelet Transform"),
}


TEMPLATE_DOCSTRING = """
    Compute {description} for each trace.
    This method simply wraps ``apply_along_axis`` method by setting the
    ``func`` argument to ``{full_name}``.

    Parameters
    ----------
    src : str, optional
        Batch component to get the data from.
    dst : str, optional
        Batch component to put the result in.
    args : misc
        Any additional positional arguments to ``{full_name}``.
    kwargs : misc
        Any additional named arguments to ``{full_name}``.

    Returns
    -------
    batch : SeismicBatch
        Transformed batch. Changes ``dst`` component.
"""
TEMPLATE_DOCSTRING = dedent(TEMPLATE_DOCSTRING).strip()


def apply_to_each_component(method):
    """Combine list of src items and list dst items into pairs of src and dst items
    and apply the method to each pair.

    Parameters
    ----------
    method : callable
        Method to be decorated.

    Returns
    -------
    decorator : callable
        Decorated method.
    """
    def decorator(self, *args, src, dst=None, **kwargs):
        """Returned decorator."""
        if isinstance(src, str):
            src = (src, )
        if dst is None:
            dst = src
        elif isinstance(dst, str):
            dst = (dst, )

        res = []
        for isrc, idst in zip(src, dst):
            res.append(method(self, *args, src=isrc, dst=idst, **kwargs))
        return self if isinstance(res[0], SeismicBatch) else res
    return decorator

def add_actions(actions_dict, template_docstring):
    """Add new actions in ``SeismicBatch`` by setting ``func`` argument in
    ``SeismicBatch.apply_to_each_trace`` method to given callables.

    Parameters
    ----------
    actions_dict : dict
        A dictionary, containing new methods' names as keys and a callable,
        its full name and description for each method as values.
    template_docstring : str
        A string, that will be formatted for each new method from
        ``actions_dict`` using ``full_name`` and ``description`` parameters
        and assigned to its ``__doc__`` attribute.

    Returns
    -------
    decorator : callable
        Class decorator.
    """
    def decorator(cls):
        """Returned decorator."""
        for method_name, (func, full_name, description) in actions_dict.items():
            docstring = template_docstring.format(full_name=full_name, description=description)
            method = partialmethod(cls.apply_along_axis, func)
            method.__doc__ = docstring
            setattr(cls, method_name, method)

        return cls
    return decorator


@add_actions(ACTIONS_DICT, TEMPLATE_DOCSTRING)  # pylint: disable=too-many-public-methods,too-many-instance-attributes
class SeismicBatch(Batch):
    """Batch class for seimsic data. Contains seismic traces, metadata and processing methods.

    Parameters
    ----------
    index : TraceIndex
        Unique identifiers for sets of seismic traces.
    preloaded : tuple, optional
        Data to put in the batch if given. Defaults to ``None``.

    Attributes
    ----------
    index : TraceIndex
        Unique identifiers for sets of seismic traces.
    meta : dict
        Metadata about batch components.
    components : tuple
        Array containing all component's name. Updated only by ``_init_component`` function
        if new component comes from ``dst`` or by ``load`` function.

    Note
    ----
    There are only two ways to add a new components to ``components`` attribute.
    1. Using parameter ``components`` in ``load``.
    2. Using parameter ``dst`` with init function named ``_init_component``.
    """
    def __init__(self, index, *args, preloaded=None, **kwargs):
        super().__init__(index, *args, preloaded=preloaded, **kwargs)
        if preloaded is None:
            self.meta = dict()

    def _init_component(self, *args, dst, **kwargs):
        """Create and preallocate a new attribute with the name ``dst`` if it
        does not exist and return batch indices."""
        _ = args, kwargs
        dst = (dst, ) if isinstance(dst, str) else dst

        for comp in dst:
            self.meta[comp] = self.meta[comp] if comp in self.meta else dict()

            if self.components is None or comp not in self.components:
                self.add_components(comp, init=self.array_of_nones)

        return self.indices

    def _post_filter_by_mask(self, mask, *args, **kwargs):
        """Index filtration using all received masks. This post function assumes that
        components have already been filtered.

        Parameters
        ----------
        mask : list
            list of boolean arrays

        Returns
        -------
            : SeismicBatch
            New batch with new index.

        Note
        ----
        1. Batch items in each component should be filtered in decorated action.
        2. This post function creates new instance of SeismicBatch with new index
        instance and copies filtered components from original batch for elements
        in new index.
        """
        _ = args, kwargs
        if any_action_failed(mask):
            all_errors = [error for error in mask if isinstance(error, Exception)]
            print(all_errors)
            raise ValueError(all_errors)

        mask = np.concatenate(mask)
        new_idf = self.index.get_df(index=mask, reset=False)
        new_index = new_idf.index.unique()

        batch_index = type(self.index).from_index(index=new_index, idf=new_idf,
                                                  index_name=self.index.name)

        new_batch = type(self)(batch_index)
        new_batch.add_components(self.components, len(self.components) * [new_batch.array_of_nones])
        new_batch.meta = self.meta

        for isrc in new_batch.components:
            pos_new = new_batch.get_pos(None, isrc, new_batch.indices)
            pos_old = self.get_pos(None, isrc, new_batch.indices)
            getattr(new_batch, isrc)[pos_new] = getattr(self, isrc)[pos_old]
        return new_batch

    def trace_headers(self, header, flatten=False):
        """Get trace heades.

        Parameters
        ----------
        header : string
            Header name.
        flatten : bool
            If False, array of headers will be splitted according to batch item sizes.
            If True, return a flattened array. Dafault to False.

        Returns
        -------
        arr : ndarray
            Arrays of trace headers."""
        tracecounts = self.index.tracecounts
        values = self.index.get_df()[header].values
        if flatten:
            return values

        return np.array(np.split(values, np.cumsum(tracecounts)[:-1]) + [None])[:-1]

    def copy_meta(self, from_comp, to_comp):
        """Copy meta from one component to another or from list of components to list of
        components with same length.

        Parameters
        ----------
        from_comp : str or array-like
            Component's name to copy meta from or list with names of components.
        to_comp : str or array-like
            Component's name to copy meta in or list with names of components.

        Raises
        ------
            ValueError : if `from_comp` and `to_comp` have different length.
            ValueError : if one of given to `from_comp` component doesn't exist.

        Returns
        -------
        batch : SeismicBatch
            Batch with new meta, components' data remains unchanged.

        Note
        ----
        If a component from `to_comp` has meta data, it will always be replaced with meta from
        the corresponding `from_comp`.
        """
        from_comp = (from_comp, ) if isinstance(from_comp, str) else from_comp
        to_comp = (to_comp, ) if isinstance(to_comp, str) else to_comp

        if len(from_comp) != len(to_comp):
            raise ValueError("Unexpected length of component's lists. Given len(from_comp)="
                             "{} != len(to_comp)={}.".format(len(to_comp), len(from_comp)))

        for fr_comp, t_comp in zip(from_comp, to_comp):
            if fr_comp not in self.meta:
                raise ValueError('{} does not exist.'.format(fr_comp))

            if fr_comp == t_comp:
                continue

            if self.meta[t_comp]:
                warnings.warn("Meta of component {} is not empty and".format(t_comp) + \
                              " will be replaced by the meta from component {}.".format(fr_comp),
                              UserWarning)
            self.meta[t_comp] = self.meta[fr_comp].copy()

        return self

    @action
    @inbatch_parallel(init="_init_component", target="threads")
    @apply_to_each_component
    def apply_along_axis(self, index, func, *args, src, dst=None, slice_axis=0, **kwargs):
        """Apply function along specified axis of batch items.

        Parameters
        ----------
        func : callable
            A function to apply. Must accept a trace as its first argument.
        src : str, array-like
            Batch component name to get the data from.
        dst : str, array-like
            Batch component name to put the result in.
        item_axis : int, default: 0
            Batch item axis to apply ``func`` along.
        slice_axis : int
            Axis to iterate data over.
        args : misc
            Any additional positional arguments to ``func``.
        kwargs : misc
            Any additional named arguments to ``func``.

        Returns
        -------
        batch : SeismicBatch
            Transformed batch. Changes ``dst`` component.
        """
        i = self.get_pos(None, src, index)
        src_data = getattr(self, src)[i]
        dst_data = np.array([func(x, *args, **kwargs) for x in np.rollaxis(src_data, slice_axis)])
        getattr(self, dst)[i] = dst_data

    @action
    @inbatch_parallel(init="_init_component", target="threads")
    @apply_to_each_component
    def band_pass_filter(self, index, *args, src, dst=None, lowcut=None, highcut=None, fs=1, order=5):
        """Apply a band pass filter.

        Parameters
        ----------
        src : str, array-like
            The batch components to get the data from.
        dst : str, array-like
            The batch components to put the result in.
        lowcut : real, optional
            Lowcut frequency.
        highcut : real, optional
            Highcut frequency.
        order : int
            The order of the filter.
        fs : real
            Sampling rate.

        Returns
        -------
        batch : SeismicBatch
            Batch with filtered traces.
        """
        _ = args
        i = self.get_pos(None, src, index)
        traces = getattr(self, src)[i]
        nyq = 0.5 * fs
        if lowcut is None:
            b, a = signal.butter(order, highcut / nyq, btype='high')
        elif highcut is None:
            b, a = signal.butter(order, lowcut / nyq, btype='low')
        else:
            b, a = signal.butter(order, [lowcut / nyq, highcut / nyq], btype='band')

        getattr(self, dst)[i] = signal.lfilter(b, a, traces)

    @action
    @inbatch_parallel(init="_init_component", target="threads")
    @apply_to_each_component
    def to_2d(self, index, *args, src, dst=None, length_alignment=None, pad_value=0):
        """Convert array of 1d arrays to 2d array.

        Parameters
        ----------
        src : str, array-like
            The batch components to get the data from.
        dst : str, array-like
            The batch components to put the result in.
        length_alignment : str, optional
            Defines what to do with arrays of diffetent lengths.
            If 'min', cut the end by minimal array length.
            If 'max', pad the end to maximal array length.
            If None, try to put array to 2d array as is.

        Returns
        -------
        batch : SeismicBatch
            Batch with items converted to 2d arrays.
        """
        _ = args
        pos = self.get_pos(None, src, index)
        data = getattr(self, src)[pos]
        if data is None or len(data) == 0:
            return

        try:
            data_2d = np.vstack(data)
        except ValueError as err:
            if length_alignment is None:
                raise ValueError(str(err) + '\nTry to set length_alingment to \'max\' or \'min\'')
            if length_alignment == 'min':
                nsamples = min([len(t) for t in data])
            elif length_alignment == 'max':
                nsamples = max([len(t) for t in data])
            else:
                raise NotImplementedError('Unknown length_alingment')
            shape = (len(data), nsamples)
            data_2d = np.full(shape, pad_value)
            for i, arr in enumerate(data):
                data_2d[i, :len(arr)] = arr[:nsamples]

        getattr(self, dst)[pos] = data_2d

    @action
    def dump(self, src, fmt, path, **kwargs):
        """Export data to file.

        Parameters
        ----------
        src : str
            Batch component to dump data from.
        fmt : str
            Output data format.

        Returns
        -------
        batch : SeismicBatch
            Unchanged batch.
        """
        if fmt.lower() in ['sgy', 'segy']:
            return self._dump_segy(src, path, **kwargs)
        if fmt == 'picks':
            return self._dump_picking(src, path, **kwargs)
        if fmt == 'geom':
            return self._dump_geometry_flags(src, path, **kwargs)
        raise NotImplementedError('Unknown format.')

    @action
    def _dump_segy(self, src, path, split=True):
        """Dump data to segy files.

        Parameters
        ----------
        path : str
            Path for output files.
        src : str
            Batch component to dump data from.
        split : bool
            Whether to dump batch items into separate files.

        Returns
        -------
        batch : SeismicBatch
            Unchanged batch.
        """
        if split:
            return self._dump_split_segy(src, path)

        return self._dump_single_segy(src, path)

    @inbatch_parallel(init="indices", target="threads")
    def _dump_split_segy(self, index, src, path):
        """Dump data to segy files."""
        pos = self.get_pos(None, src, index)
        data = np.atleast_2d(getattr(self, src)[pos])

        path = os.path.join(path, str(index) + '.sgy')

        df = self.index.get_df([index], reset=False)
        sort_by = self.meta[src]['sorting']
        if sort_by is not None:
            df = df.sort_values(by=sort_by)

        df.reset_index(drop=self.index.name is None, inplace=True)
        headers = list(set(df.columns.levels[0]) - set(FILE_DEPENDEND_COLUMNS))
        segy_headers = [h for h in headers if hasattr(segyio.TraceField, h)]
        df = df[segy_headers]
        df.columns = df.columns.droplevel(1)

        write_segy_file(data, df, self.meta[src]['samples'], path)

        return self

    def _dump_single_segy(self, src, path):
        """Dump data to segy file."""
        data = np.vstack(getattr(self, src))

        df = self.index.get_df(reset=False)
        sort_by = self.meta[src]['sorting']
        if sort_by is not None:
            df = df.sort_values(by=sort_by)

        df = df.loc[self.indices]
        df.reset_index(drop=self.index.name is None, inplace=True)
        headers = list(set(df.columns.levels[0]) - set(FILE_DEPENDEND_COLUMNS))
        segy_headers = [h for h in headers if hasattr(segyio.TraceField, h)]
        df = df[segy_headers]
        df.columns = df.columns.droplevel(1)

        write_segy_file(data, df, self.meta[src]['samples'], path)

        return self

    @action
    def _dump_picking(self, src, path, src_traces, input_units='samples', columns=('FieldRecord', 'TraceNumber')):
        """Dump picking to file.

        Parameters
        ----------
        src : str
            Source to get picking from.
        path : str
            Output file path.
        src_traces : str
            Batch component with corresponding traces.
        input_units : str
            Units in which picking is stored in src. Must be one of the 'samples' or 'milliseconds'.
            In case 'milliseconds' dumped as is. Otherwise converted to milliseconds first.
        columns: array_like
            Columns to include in the output file.
            In case `PICKS_FILE_HEADER` not included it will be added automatically.

        Returns
        -------
        batch : SeismicBatch
            Batch unchanged.
        """
        if not isinstance(self.index, TraceIndex):
            raise ValueError('Picking dump works with TraceIndex only')
        data = getattr(self, src)
        if input_units == 'samples':
            data = data.astype(int)
            data = self.meta[src_traces]['samples'][data]

        df = self.index.get_df()[list(columns)]
        df.columns = df.columns.droplevel(1)

        df[PICKS_FILE_HEADER] = data

        if not os.path.isfile(path):
            df.to_csv(path, index=False, header=True, mode='a')
        else:
            df.to_csv(path, index=False, header=None, mode='a')
        return self

    @action
    def _dump_geometry_flags(self, src, path, columns=('FieldRecord',)):
        """Dump results of check for geometry assignment correctness to file.

        Parameters
        ----------
        src : str
            Source to get flags from.
        path : str
            Output file path.
        columns: array_like
            Columns to include in the output file.
            In case `CORRECT_GEOM` not included it will be added automatically.

        Returns
        -------
        batch : SeismicBatch
            Batch unchanged.
        """
        if not isinstance(self.index, FieldIndex):
            raise ValueError('Geometry check dump works with FieldIndex only')
        data = getattr(self, src)

        df = self.index.get_df(reset=True)[list(columns)].drop_duplicates()
        df.columns = df.columns.droplevel(1)

        df[GEOM_CHECK_HEADER] = data

        if not os.path.isfile(path):
            df.to_csv(path, index=False, header=True, mode='a')
        else:
            df.to_csv(path, index=False, header=None, mode='a')
        return self

    @action
    def load(self, src=None, fmt=None, components=None, **kwargs):
        """Load data into components.

        Parameters
        ----------
        src : misc, optional
            Source to load components from.
        fmt : str, optional
            Source format.
        components : str or array-like, optional
            Components to load.
        **kwargs: dict
            Any kwargs to be passed to load method.

        Returns
        -------
        batch : SeismicBatch
            Batch with loaded components.
        """
        if fmt.lower() in ['sgy', 'segy']:
            return self._load_segy(src=components, dst=components, **kwargs)
        if fmt == 'picks':
            return self._load_from_index(src=PICKS_FILE_HEADER, dst=components)
        if fmt == 'index':
            return self._load_from_index(src=src, dst=components)

        return super().load(src=src, fmt=fmt, components=components, **kwargs)

    @apply_to_each_component
    def _load_from_index(self, src, dst):
        """Load picking from dataframe column."""
        idf = self.index.get_df(reset=False)
        ind = np.cumsum(self.index.tracecounts)[:-1]
        dst_data = np.split(idf[src].values, ind)
        self.add_components(dst, init=np.array(dst_data + [None])[:-1])
        self.meta.update({dst:dict(sorting=None)})
        return self

    @apply_to_each_component
    def _load_segy(self, src, dst, tslice=None):
        """Load data from segy files.

        Parameters
        ----------
        src : str, array-like
            Component to load.
        dst : str, array-like
            The batch component to put loaded data in.
        tslice: slice, optional
            Load a trace subset given by slice.

        Returns
        -------
        batch : SeismicBatch
            Batch with loaded components.
        """
        segy_index = SegyFilesIndex(self.index, name=src)
        sdf = segy_index.get_df()
        sdf['order'] = np.arange(len(sdf))
        order = self.index.get_df().merge(sdf)['order']

        batch = type(self)(segy_index)._load_from_segy_file(src=src, dst=dst, tslice=tslice) # pylint: disable=protected-access
        all_traces = np.concatenate(getattr(batch, dst))[order]
        self.meta[dst] = batch.meta[dst]

        if self.index.name is None:
            res = np.array(list(np.expand_dims(all_traces, 1)) + [None])[:-1]
        else:
            lens = self.index.tracecounts
            res = np.array(np.split(all_traces, np.cumsum(lens)[:-1]) + [None])[:-1]

        self.add_components(dst, init=res)

        return self

    @inbatch_parallel(init="_init_component", target="threads")
    def _load_from_segy_file(self, index, *args, src, dst, tslice=None):
        """Load from a single segy file."""
        _ = src, args
        pos = self.get_pos(None, "indices", index)
        path = index
        trace_seq = self.index.get_df([index])[(INDEX_UID, src)]
        if tslice is None:
            tslice = slice(None)

        # Infering cube geometry may be time consuming for some `segy` files.
        # Set `ignore_geometry = True` to skip this stage when opening `segy` file.
        with segyio.open(path, strict=False, ignore_geometry=True) as segyfile:
            traces = np.atleast_2d([segyfile.trace[i - 1][tslice] for i in
                                    np.atleast_1d(trace_seq).astype(int)])
            samples = segyfile.samples[tslice]
            interval = segyfile.bin[segyio.BinField.Interval]

        getattr(self, dst)[pos] = traces
        if index == self.indices[0]:
            self.meta[dst]['samples'] = samples
            self.meta[dst]['interval'] = interval
            self.meta[dst]['sorting'] = None

        return self

    @action
    @inbatch_parallel(init="_init_component", target="threads")
    @apply_to_each_component
    def slice_traces(self, index, *args, src, slice_obj, dst=None):
        """
        Slice traces.

        Parameters
        ----------
        src : str, array-like
            The batch components to get the data from.
        dst : str, array-like
            The batch components to put the result in.
        slice_obj : slice
            Slice to extract from traces.

        Returns
        -------
        batch : SeismicBatch
            Batch with sliced traces.

        Note
        ----
        This action copies all meta from `src` component to `dst` component.
        """
        _ = args
        pos = self.get_pos(None, src, index)
        data = getattr(self, src)[pos]
        getattr(self, dst)[pos] = data[:, slice_obj]
        self.copy_meta(src, dst)
        return self

    @action
    @inbatch_parallel(init="_init_component", target="threads")
    @apply_to_each_component
    def pad_traces(self, index, *args, src, dst=None, **kwargs):
        """
        Pad traces with ```numpy.pad```.

        Parameters
        ----------
        src : str, array-like
            The batch components to get the data from.
        dst : str, array-like
            The batch components to put the result in.
        kwargs : dict
            Named arguments to ```numpy.pad```.

        Returns
        -------
        batch : SeismicBatch
            Batch with padded traces.

        Note
        ----
        This action copies all meta from `src` component to `dst` component.
        """
        _ = args
        pos = self.get_pos(None, src, index)
        data = getattr(self, src)[pos]
        pad_width = kwargs['pad_width']
        if isinstance(pad_width, int):
            pad_width = (pad_width, pad_width)

        kwargs['pad_width'] = [(0, 0)] + [pad_width] + [(0, 0)] * (data.ndim - 2)
        getattr(self, dst)[pos] = np.pad(data, **kwargs)
        self.copy_meta(src, dst)
        return self

    @inbatch_parallel(init="_init_component", target="threads")
    def _sort(self, index, src, sort_by, current_sorting, dst=None):
        """Sort traces.

        Parameters
        ----------
        src : str, array-like
            The batch components to get the data from.
        dst : str, array-like
            The batch components to put the result in.
        sort_by : str
            Sorting key.
        current_sorting : str
            Current sorting of `src` component

        Returns
        -------
        batch : SeismicBatch
            Batch with new trace sorting.
        """
        pos = self.get_pos(None, src, index)
        df = self.index.get_df([index])

        if current_sorting:
            cols = [current_sorting, sort_by]
            sorted_index_df = df[cols].sort_values(current_sorting)
            order = np.argsort(sorted_index_df[sort_by].values, kind='stable')
        else:
            order = np.argsort(df[sort_by].values, kind='stable')

        getattr(self, dst)[pos] = getattr(self, src)[pos][order]
        return self

    @action
    @apply_to_each_component
    def sort_traces(self, *args, src, sort_by, dst=None):
        """Sort traces.

        Parameters
        ----------
        src : str, array-like
            The batch components to get the data from.
        dst : str, array-like
            The batch components to put the result in.
        sort_by : str
            Sorting key.

        Returns
        -------
        batch : SeismicBatch
            Batch with new trace sorting.

        Note
        ----
        1. This action copies all meta from `src` component to `dst` component.
        2. `dst` meta contains sorting type in `meta['sorting']`.
        """
        _ = args
        if src in self.meta.keys():
            current_sorting = self.meta[src].get('sorting')
        else:
            current_sorting = None

        if current_sorting == sort_by:
            return self

        self._sort(src=src, sort_by=sort_by, current_sorting=current_sorting, dst=dst)
        self.copy_meta(src, dst)
        self.meta[dst]['sorting'] = sort_by
        return self

    @action
    @inbatch_parallel(init="indices", post='_post_filter_by_mask', target="threads")
    def drop_zero_traces(self, index, src, num_zero, all_comps_sorted=True):
        """Drop traces with sequence of zeros longer than ```num_zero```.

        This action drops traces from index dataframe and from all batch components
        according to the mask calculated on `src` component.

        Parameters
        ----------
        num_zero : int
            All traces that contain more than `num_zero` consecutive zeros will be removed.
        src : str, array-like
            The batch components to get the data from.
        all_comps_sorted : bool
            Check that all components have the same sorting to ensure that they are
            modified in a same way.

        Returns
        -------
            : SeismicBatch
            Batch without dropped traces.

        Raises
        ------
        ValueError : if `src` has no sorting and batch index is FieldIndex.
        ValueError : if `all_comps_sorted` is True and any component in batch has
                     sorting different from `src`.

        Note
        ----
        This action creates new instance of SeismicBatch with new index
        instance.
        """
        sorting = self.meta[src]['sorting']
        if sorting is None and not isinstance(self.index, TraceIndex):
            raise ValueError('traces in `{}` component should be sorted '
                             'before dropping zero traces'.format(src))

        if all_comps_sorted:
            has_same_sorting = all(self.meta[comp]['sorting'] == sorting for comp in self.components)
            if not has_same_sorting:
                raise ValueError('all components in batch should have same sorting')

        pos = self.get_pos(None, src, index)
        traces = getattr(self, src)[pos]
        mask = list()
        for trace in traces:
            nonzero_indices = np.flatnonzero(trace)
            # add -1 and len(trace) indices to count leading and trailing zero sequences
            nonzero_indices = np.concatenate(([-1], nonzero_indices, [len(trace)]))
            zero_seqs = np.diff(nonzero_indices) - 1
            mask.append(np.max(zero_seqs) < num_zero)
        mask = np.array(mask)

        for comp in self.components:
            getattr(self, comp)[pos] = getattr(self, comp)[pos][mask]

        if sorting:
            cols = [(INDEX_UID, src), (sorting, '')]
            index_df = self.index.get_df([index])
            if cols[0] not in index_df.columns:
                # Level 1 of MultiIndex contains name of common columns ('') at first position and names of
                # all columns that relate to specific sgy files.
                raise ValueError('`src` should be one of the component names that Index was created with: {}'
                                 ''.format(index_df.columns.levels[1][1:].values))
            sorted_index_df = index_df[cols].sort_values(sorting)
            order = np.argsort(sorted_index_df[cols[0]].values, kind='stable')
            return mask[order]
        return mask

    @action
    @inbatch_parallel(init='_init_component')
    @apply_to_each_component
    def hodograph_straightening(self, index, velocities, src=None, dst=None, num_mean_tr=0):
        r""" Straightening up the travel time curve with normal grading.
        Shifted time is calculated as follows:

        $$ t_new = \sqrt{t_0^2 + l^2 / V^2} $$

        If ```num_mean_tr``` can be evaluated to True,
        new amplitude value for t_0 is the mean value of ```num_mean_tr```'s adjacent amplitudes from t_new.

        Parameters
        ----------
        velocities : 1-d array or 2-d array
            Speed law for traces.
            If 1-d array of same length as traces - array of velocities(m/s) in each time stamp
            If 2-d array - it is interpreted as array of pairs (time(ms), velocity(m/s))
            and velocities in each time stamp are interpolated. Time should increase.
        src : str, array-like
            The batch components to get the data from.
        dst : str, array-like
            The batch components to put the result in.
        num_mean_tr : int or None, optional
            Number of timestamps for smoothing new amplitude value. If 0 (default) or None, no smoothing is performed

        Returns
        -------
            : SeismicBatch
            Traces straightened on the basis of speed and time values.

        Raises
        ------
        ValueError : Raise if traces are not sorted by offset.

        Note
        ----
        1. Works only with sorted traces by offset.
        2. Works properly only with CustomIndex with CDP index.
        3. This action copies all meta from `src` component to `dst` component.
        """
        if not isinstance(self.index, CustomIndex):
            raise ValueError("Index must be CustomIndex, not {}".format(type(self.index)))

        index_name = self.index.get_df(reset=False).index.name
        if index_name != 'CDP':
            raise ValueError("Index name must be CDP, not {}".format(index_name))

        pos = self.get_pos(None, src, index)
        field = getattr(self, src)[pos]

        offset = np.sort(self.index.get_df(index=index)['offset'])

        if self.meta[src]['sorting'] != 'offset':
            raise ValueError('All traces should be sorted by offset not {}'.format(self.meta[src]['sorting']))
        if 'samples' in self.meta[src].keys():
            time_range_ms = self.meta[src]['samples']
            sample_time = time_range_ms[1] - time_range_ms[0]
            num_timestamps = len(time_range_ms)
        else:
            raise ValueError('`sample_time` should be present in `self.meta[{}]`'.format(src))

        velocities = np.array(velocities)
        if velocities.ndim == 2 and velocities.shape[1] == 2:
            if not np.all(np.diff(velocities[:, 0]) > 0):
                raise ValueError('Sample velocities times are not increasing!')
            speed_conc = np.interp(time_range_ms, velocities[:, 0], velocities[:, 1])
        elif velocities.ndim == 1 and velocities.shape[0] == num_timestamps:
            speed_conc = velocities
        else:
            raise ValueError('Velocities specified incorrectly!')

        speed_conc /= 1000  # convert from m/s to m/ms

        mean_traces = None
        if num_mean_tr:
            left = -int(num_mean_tr/2) + (~num_mean_tr % 2)
            right = left + num_mean_tr
            mean_traces = np.arange(left, right).reshape(-1, 1)

        new_field = []

        for ix, off in enumerate(offset):
            new_time_ms = np.sqrt(time_range_ms**2 + (off/speed_conc)**2)
            new_ts = np.round(new_time_ms / sample_time)

            if mean_traces is not None:
                ix_to_mean = np.stack([new_ts]*num_mean_tr) + mean_traces
                ix_to_mean = np.clip(ix_to_mean, 0, num_timestamps - 1).astype(int)

                new_field.append(np.mean(field[ix][ix_to_mean], axis=0))
            else:
                new_ts = np.clip(new_ts, 0, num_timestamps - 1).astype(int)
                new_field.append(field[ix][new_ts])

        getattr(self, dst)[pos] = np.array(new_field)
        self.copy_meta(src, dst)
        return self

    @action
    def correct_spherical_divergence(self, src, dst, speed, params, time=None):
        """Correction of spherical divergence with given parameers or with optimal parameters.

        There are two ways to use this funcion. The simplest way is to determine parameters then
        correction will be made with given parameters. Another approach is to find the parameters
        by ```find_sdc_params``` function from `SeismicDataset` class. In this case, optimal
        parameters can be stored in in dataset's attribute or pipeline variable and then passed
        to this action as `params` argument.

        Parameters
        ----------
        src : str
            The batch components to get the data from.
        dst : str
            The batch components to put the result in.
        speed : array
            Wave propagation speed depending on the depth.
            Speed is measured in milliseconds.
        params : array of floats(or ints) with length 2
            Containter with parameters in the following order: [v_pow, t_pow].
        time : array, optional
            Trace time values. If `None` defaults to self.meta[src]['samples'].
            Time measured in either in samples or in milliseconds.

        Returns
        -------
            : SeismicBatch
            Batch of shot gathers with corrected spherical divergence.

        Raises
        ------
        ValueError : If Index is not FieldIndex.
        ValueError : If length of ```params``` not equal to 2.

        Note
        ----
        1. Works properly only with FieldIndex.
        2. This action copies all meta from `src` component to `dst` component.
        """
        if not isinstance(self.index, FieldIndex):
            raise ValueError("Index must be FieldIndex, not {}".format(type(self.index)))

        if len(params) != 2:
            raise ValueError("The length of the ```params``` must be equal to two, not {}.".format(len(params)))

        time = self.meta[src]['samples'] if time is None else np.array(time, dtype=int)
        step = np.diff(time[:2])[0].astype(int)
        speed = np.array(speed, dtype=int)[::step]
        v_pow, t_pow = params

        self._correct_sph_div(src=src, dst=dst, time=time, speed=speed, v_pow=v_pow, t_pow=t_pow)
        self.copy_meta(src, dst)
        return self

    @inbatch_parallel(init='_init_component')
    def _correct_sph_div(self, index, src, dst, time, speed, v_pow, t_pow):
        """Correct spherical divergence with given parameters. """
        pos = self.get_pos(None, src, index)
        field = getattr(self, src)[pos]

        correct_field = calculate_sdc_for_field(field, time, speed, v_pow=v_pow, t_pow=t_pow)

        getattr(self, dst)[pos] = correct_field
        return self

    def items_viewer(self, src, scroll_step=1, **kwargs):
        """Scroll and view batch items. Emaple of use:
        ```
        %matplotlib notebook

        fig, tracker = batch.items_viewer('raw', vmin=-cv, vmax=cv, cmap='gray')
        fig.canvas.mpl_connect('scroll_event', tracker.onscroll)
        plt.show()
        ```

        Parameters
        ----------
        src : str
            The batch component with data to show.
        scroll_step : int, default: 1
            Number of batch items scrolled at one time.
        kwargs: dict
            Additional keyword arguments for plt.

        Returns
        -------
        fig, tracker
        """
        fig, ax = plt.subplots(1, 1)
        tracker = IndexTracker(ax, getattr(self, src), self.indices,
                               scroll_step=scroll_step, **kwargs)
        return fig, tracker

    def seismic_plot(self, src, index, wiggle=False, xlim=None, ylim=None, std=1, # pylint: disable=too-many-arguments
                     src_picking=None, s=None, scatter_color=None, figsize=None,
                     save_to=None, dpi=None, line_color=None, title=None, **kwargs):
        """Plot seismic traces.

        Parameters
        ----------
        src : str or array of str
            The batch component(s) with data to show.
        index : same type as batch.indices
            Data index to show.
        wiggle : bool, default to False
            Show traces in a wiggle form.
        xlim : tuple, optionalgit
            Range in x-axis to show.
        ylim : tuple, optional
            Range in y-axis to show.
        std : scalar, optional
            Amplitude scale for traces in wiggle form.
        src_picking : str
            Component with picking data.
        s : scalar or array_like, shape (n, ), optional
            The marker size in points**2.
        scatter_color : color, sequence, or sequence of color, optional
            The marker color.
        figsize : array-like, optional
            Output plot size.
        save_to : str or None, optional
            If not None, save plot to given path.
        dpi : int, optional, default: None
            The resolution argument for matplotlib.pyplot.savefig.
        line_color : color, sequence, or sequence of color, optional, default: None
            The trace color.
        title : str
            Plot title.
        kwargs : dict
            Additional keyword arguments for plot.

        Returns
        -------
        Multi-column subplots.
        """
        pos = self.get_pos(None, 'indices', index)
        if len(np.atleast_1d(src)) == 1:
            src = (src,)

        if src_picking is not None:
            rate = self.meta[src[0]]['interval'] / 1e3
            picking = getattr(self, src_picking)[pos] / rate
            pts_picking = (range(len(picking)), picking)
        else:
            pts_picking = None

        arrs = [getattr(self, isrc)[pos] for isrc in src]
        names = [' '.join([i, str(index)]) for i in src]
        seismic_plot(arrs=arrs, wiggle=wiggle, xlim=xlim, ylim=ylim, std=std,
                     pts=pts_picking, s=s, scatter_color=scatter_color,
                     figsize=figsize, names=names, save_to=save_to,
                     dpi=dpi, line_color=line_color, title=title, **kwargs)
        return self

    def crops_plot(self, src, index, # pylint: disable=too-many-arguments
                   num_crops=None,
                   wiggle=False, std=1,
                   src_picking=None, s=None, scatter_color=None,
                   figsize=None, title=None,
                   save_to=None, dpi=None, **kwargs):
        """Plot seismic traces.

        Parameters
        ----------
        src : str or array of str
            The batch component(s) with crops to show.
        index : same type as batch.indices
            Data index to show.
        num_crops: int or None
            If not None, random `num_crops` crops are shown, all crops otherwise
        wiggle : bool, default to False
            Show traces in a wiggle form.
        std : scalar, optional
            Amplitude scale for traces in wiggle form.
        src_picking : str
            Component with picking data.
        s : scalar or array_like, shape (n, ), optional
            The marker size in points**2.
        scatter_color : color, sequence, or sequence of color, optional
            The marker color.
        figsize : array-like, optional
            Output plot size.
        save_to : str or None, optional
            If not None, save plot to given path.
        dpi : int, optional, default: None
            The resolution argument for matplotlib.pyplot.savefig.
        title : str
            Plot title.
        kwargs : dict
            Additional keyword arguments for plot.

        Returns
        -------
        Multi-column subplots.
        """

        if 'crop_coords' not in self.meta[src]:
            raise ValueError("{} component doesn't contain crops!".format(src))

        pos = self.get_pos(None, 'indices', index)

        if src_picking is not None:
            raise NotImplementedError()

        pts_picking = None

        arrs = getattr(self, src)[pos]
        total_crops = len(arrs)
        names = self.meta[src]['crop_coords'][index]

        if num_crops is not None and num_crops < len(arrs):
            crops_indices = np.random.choice(np.arange(len(arrs)), size=num_crops, replace=False)
            arrs = arrs[crops_indices]
            names = names[crops_indices]
        else:
            num_crops = len(arrs)

        names = [str(c) for c in names]
        title = "{} (of {}) crops from {}".format(num_crops, total_crops, index)

        seismic_plot(arrs=arrs, wiggle=wiggle, std=std,
                     pts=pts_picking, s=s, scatter_color=scatter_color,
                     figsize=figsize, names=names, save_to=save_to,
                     dpi=dpi, title=title, **kwargs)
        return self

    def spectrum_plot(self, src, index, frame, max_freq=None,
                      figsize=None, save_to=None, **kwargs):
        """Plot seismogram(s) and power spectrum of given region in the seismogram(s).

        Parameters
        ----------
        src : str or array of str
            The batch component(s) with data to show.
        index : same type as batch.indices
            Data index to show.
        frame : tuple
            List of slices that frame region of interest.
        max_freq : scalar
            Upper frequence limit.
        figsize : array-like, optional
            Output plot size.
        save_to : str or None, optional
            If not None, save plot to given path.
        kwargs : dict
            Named argumets to matplotlib.pyplot.imshow.

        Returns
        -------
        Plot of seismogram(s) and power spectrum(s).
        """
        pos = self.get_pos(None, 'indices', index)
        if len(np.atleast_1d(src)) == 1:
            src = (src,)

        arrs = [getattr(self, isrc)[pos] for isrc in src]
        names = [' '.join([i, str(index)]) for i in src]
        rate = self.meta[src[0]]['interval'] / 1e6
        spectrum_plot(arrs=arrs, frame=frame, rate=rate, max_freq=max_freq,
                      names=names, figsize=figsize, save_to=save_to, **kwargs)
        return self

    def gain_plot(self, src, index, window=51, xlim=None, ylim=None,
                  figsize=None, names=None, **kwargs):
        """Gain's graph plots the ratio of the maximum mean value of
        the amplitude to the mean value of the amplitude at the moment t.

        Parameters
        ----------
        window : int, default 51
            Size of smoothing window of the median filter.
        xlim : tuple or list with size 2
            Bounds for plot's x-axis.
        ylim : tuple or list with size 2
            Bounds for plot's y-axis.
        figsize : array-like, optional
            Output plot size.
        names : str or array-like, optional
            Title names to identify subplots.

        Returns
        -------
        Gain's plot.
        """
        _ = kwargs
        pos = self.get_pos(None, 'indices', index)
        src = (src, ) if isinstance(src, str) else src
        sample = [getattr(self, source)[pos] for source in src]
        gain_plot(sample, window, xlim, ylim, figsize, names, **kwargs)
        return self

    def statistics_plot(self, src, index, stats, figsize=None, save_to=None, **kwargs):
        """Plot seismogram(s) and various trace statistics.

        Parameters
        ----------
        src : str or array of str
            The batch component(s) with data to show.
        index : same type as batch.indices
            Data index to show.
        stats : str, callable or array-like
            Name of statistics in statistics zoo, custom function to be avaluated or array of stats.
        figsize : array-like, optional
            Output plot size.
        save_to : str or None, optional
            If not None, save plot to given path.
        kwargs : dict
            Named argumets to matplotlib.pyplot.imshow.

        Returns
        -------
        Plot of seismogram(s) and power spectrum(s).
        """
        pos = self.get_pos(None, 'indices', index)
        if len(np.atleast_1d(src)) == 1:
            src = (src,)

        arrs = [getattr(self, isrc)[pos] for isrc in src]
        names = [' '.join([i, str(index)]) for i in src]
        rate = self.meta[src[0]]['interval'] / 1e6
        statistics_plot(arrs=arrs, stats=stats, rate=rate, names=names, figsize=figsize,
                        save_to=save_to, **kwargs)
        return self

    @action
    def standardize(self, src, dst):
        """Standardize traces to zero mean and unit variance.

        Parameters
        ----------
        src : str
            The batch components to get the data from.
        dst : str
            The batch components to put the result in.

        Returns
        -------
        batch : SeismicBatch
            Batch with the standardized traces.

        Note
        ----
        This action copies all meta from `src` component to `dst` component.
        """
        data = np.concatenate(getattr(self, src))
        std_data = (data - np.mean(data, axis=1, keepdims=True)) / (np.std(data, axis=1, keepdims=True) + 10 ** -6)

        traces_in_item = [len(i) for i in getattr(self, src)]
        ind = np.cumsum(traces_in_item)[:-1]

        dst_data = np.split(std_data, ind)
        setattr(self, dst, np.array(dst_data + [None])[:-1]) # array implicitly converted to object dtype
        self.copy_meta(src, dst)
        return self

    @action
    def picking_to_mask(self, src, dst, src_traces):
        """Convert picking time to the mask for TraceIndex.

        Parameters
        ----------
        src : str
            The batch components to get the data from.
        dst : str
            The batch components to put the result in.
        src_traces : str
            The batch components which contains traces.

        Returns
        -------
        batch : SeismicBatch
            Batch with the mask corresponds to the picking.
        """
        data = np.concatenate(getattr(self, src))

        samples = self.meta[src_traces]['samples']
        rate = samples[1] - samples[0]
        data = np.around(data / rate).astype('int')

        batch_size = data.shape[0]
        trace_length = getattr(self, src_traces)[0].shape[1]
        ind = tuple(np.array(list(zip(range(batch_size), data))).T)
        ind[1][ind[1] < 0] = 0
        mask = np.zeros((batch_size, trace_length))
        mask[ind] = 1
        dst_data = np.cumsum(mask, axis=1)

        traces_in_item = [len(i) for i in getattr(self, src)]
        ind = np.cumsum(traces_in_item)[:-1]

        dst_data = np.split(dst_data, ind)
        dst_data = np.array([np.squeeze(i) for i in dst_data] + [None])[:-1]
        setattr(self, dst, dst_data)
        return self

    @action
    def mask_to_pick(self, src, dst, labels=True):
        """Convert the mask to picking time. Piciking time corresponds to the
        begininning of the longest block of consecutive ones in the mask.

        Parameters
        ----------
        src : str
            The batch components to get the data from.
        dst : str
            The batch components to put the result in.
        labels: bool, default: False
            The flag indicates whether action's inputs probabilities or labels.

        Returns
        -------
        batch : SeismicBatch
            Batch with the predicted picking times.
        """
        data = getattr(self, src)
        if not labels:
            data = np.argmax(data, axis=1)

        dst_data = massive_block(data)
        setattr(self, dst, np.array(dst_data + [None])[:-1]) # array implicitly converted to object dtype
        return self

    @action
    def mcm(self, src, dst, eps=3, length_win=12):
        """Creates for each trace corresponding Energy function.
        Based on Coppens(1985) method.

        Parameters
        ----------
        src : str
            The batch components to get the data from.
        dst : str
            The batch components to put the result in.
        eps: float, default: 3
            Stabilization constant that helps reduce the rapid fluctuations of energy function.
        length_win: int, default: 12
            The leading window length.

        Returns
        -------
        batch : SeismicBatch
            Batch with the energy function.
        """
        trace = np.concatenate(getattr(self, src))
        energy = np.cumsum(trace**2, axis=1)
        long_win, lead_win = energy, energy
        lead_win[:, length_win:] = lead_win[:, length_win:] - lead_win[:, :-length_win]
        energy = lead_win / (long_win + eps)
        self.add_components(dst, init=np.array(energy + [None])[:-1]) # array implicitly converted to object dtype
        return self

    @action
    def energy_to_picking(self, src, dst):
        """Convert energy function of the trace to the picking time by taking derivative
        and finding maximum.

        Parameters
        ----------
        src : str
            The batch components to get the data from.
        dst : str
            The batch components to put the result in.

        Returns
        -------
        batch : SeismicBatch
            Batch with the predicted picking by MCM method.
        """
        energy = np.stack(getattr(self, src))
        energy = np.gradient(energy, axis=1)
        picking = np.argmax(energy, axis=1)
        self.add_components(dst, np.array(picking + [None])[:-1]) # array implicitly converted to object dtype
        return self

    @action
    @inbatch_parallel(init='_init_component')
    def equalize(self, index, src, dst, params, survey_id_col=None):
        """ Equalize amplitudes of different seismic surveys in dataset.

        This method performs quantile normalization by shifting and
        scaling data in each batch item so that 95% of absolute values
        seismic surveys that item belongs to lie between 0 and 1.

        `params` argument should contain a dictionary in a following form:

        {survey_name: 95th_perc, ...},

        where `95_perc` is an estimate for 95th percentile of absolute
        values for seismic survey with `survey_name`.

        One way to obtain such a dictionary is to use
        `SeismicDataset.find_equalization_params' method, which calculates
        esimated and saves them to `SeismicDataset`'s attribute. This method
        can be used from pipeline.

        Other way is to provide user-defined dictionary for `params` argument.

        Parameters
        ----------
        src : str
            The batch components to get the data from.
        dst : str
            The batch components to put the result in.
        params : dict or NamedExpr
            Containter with parameters for equalization.
        survey_id_col : str, optional
            Column in index that indicate names of seismic
            surveys from different seasons.
            Optional if `params` is a result of `SeismicDataset`'s
            method `find_equalization_params`.

        Returns
        -------
            : SeismicBatch
            Batch of shot gathers with equalized data.

        Raises
        ------
        ValueError : If index is not FieldIndex.
        ValueError : If shot gather with same id is contained in more
                     than one survey.

        Note
        ----
        1. Works properly only with FieldIndex.
        2. If `params` dict is user-defined, `survey_id_col` should be
        provided excplicitly either as argument, or as `params` dict key-value
        pair.
        3. This action copies all meta from `src` component to `dst` component.
        """
        if not isinstance(self.index, FieldIndex):
            raise ValueError("Index must be FieldIndex, not {}".format(type(self.index)))

        pos = self.get_pos(None, src, index)
        field = getattr(self, src)[pos]

        if survey_id_col is None:
            survey_id_col = params['survey_id_col']

        surveys_by_fieldrecord = np.unique(self.index.get_df(index=index)[survey_id_col])
        check_unique_fieldrecord_across_surveys(surveys_by_fieldrecord, index)
        survey = surveys_by_fieldrecord[0]

        p_95 = params[survey]

        # shifting and scaling data so that 5th and 95th percentiles are -1 and 1 respectively
        equalized_field = field / p_95

        getattr(self, dst)[pos] = equalized_field
        self.copy_meta(src, dst)
        return self


    @action
    @inbatch_parallel(init='_init_component')
    @apply_to_each_component
    def make_grid_for_crops(self, index, src, dst, shape, drop_last=True):
        """ Generate coordinates for crops that cover all seismogram

        Parameters
        ----------
        src : str
            component from which the crops will be cropped
        dst : str
            component to store crops coordinates
        shape : tuple of ints
            crop shape
        drop_last: bool
            If True, drop border crops if they are incomplete
        """

        if isinstance(self.index, SegyFilesIndex):
            raise NotImplementedError("Index can't be SegyFilesIndex")

        pos = self.get_pos(None, None, index)
        field = getattr(self, src)[pos]

        len_x, len_y = field.shape
        x, y = shape

        coords_x = np.arange(0, len_x, x)
        if len_x % x != 0 and drop_last:
            coords_x = coords_x[:-1]

        coords_y = np.arange(0, len_y, y)
        if len_y % y != 0 and drop_last:
            coords_y = coords_y[:-1]

        getattr(self, dst)[pos] = list(product(coords_x, coords_y))

        return self


    @inbatch_parallel(init='indices')
    def __crop(self, index, src, coords, shape, pad_zeros, dst=None):
        """ Generate crops from an array with seismic data
        see :meth:`~SeismicBatch.crop` for full description
        """
        pos = self.get_pos(None, src, index)
        arr = getattr(self, src)[pos]

        if all(((0 <= x < 1) and (0 <= y < 1)) for x, y in coords):
            feasible_region = np.array(arr.shape) - shape
            xy = (feasible_region * coords).astype(int)
            if np.any(xy < 0):
                raise ValueError("`shape` is larger than one of seismogram's dimensions")
        else:
            xy = np.array(coords)

        res = np.empty((len(xy), *shape))
        for i, (x, y) in enumerate(xy):
            if pad_zeros:
                crop = np.zeros(shape)

                x1 = min(x + shape[0], arr.shape[0])
                y1 = min(y + shape[1], arr.shape[1])

                crop[:x1-x, :y1-y] = arr[x:x1, y:y1]
                res[i] = crop

            else:
                if (x + shape[0] > arr.shape[0]) or (y + shape[1] > arr.shape[1]):
                    raise ValueError('Coordinates', (x, y), 'exceed feasible region of seismogram with shape',
                                     arr.shape, ', with crop shape', shape, 'but pad_zeros is False')
                res[i] = arr[x:x+shape[0], y:y+shape[1]]

        getattr(self, dst)[pos] = res

        self.meta[dst]['crop_coords'][index] = xy


    @action
    @apply_to_each_component
    def crop(self, src, coords, shape, dst=None, pad_zeros=False):
        """ Crop from seismograms by given coordinates.

        Parameters
        ----------
        src : str, array-like
            The batch components to get the data from.
        dst : str, array-like
            The batch components to put the result in.
        coords: list, NamedExpression
            The list with tuples (x,y) of top-left coordinates for each crop.
                - if `coords` is the list then crops from the same coords for each item in the batch.
                - if `coords` is an `R` NamedExpression it should return values in [0, 1) with shape
                  (num_crops, 2). Same coords will be sampled for each item in the batch.
                - if `coords` is the list of lists wrapped in `P` NamedExpression and len(coords) equals
                  to batch size, then crops from individual coords for each item in the batch.
                - if `coords` is `P(R(..))` NamedExpression, `R` should return values in [0, 1) with shape
                  (num_crops, 2) and different coords will be sampled for each batch item.
        shape: tuple of ints
            Crop shape.
        pad_zeros: bool
            Wether to zero-pad incomplete crops. Valid only for absolute coordinates

        Returns
        -------
            : SeismicBatch
            Batch with crops. `dst` components are now arrays (of size batch items) of arrays (number of crops)
            of arrays (crop shape).

        Raises
        ------
        ValueError : if shape is larger than seismogram in any dimension.
        ValueError : if coord + shape is larger than seismogram in any dimension.

        Notes
        -----
<<<<<<< HEAD
        - `R` samples a relative position of top-left coordinate in a feasible region of seismogram.
=======
        1. Works properly only with FieldIndex.
        2. `R` samples a relative position of top-left coordinate in a feasible region of seismogram.
>>>>>>> 9ba58994

        Examples
        --------

        ::

            crop(src=['raw', 'mask], dst=['raw_crop', 'mask_crop], coords=[[0, 0], [1, 1]], shape=(100, 256))
            crop(src=['raw', 'mask], dst=['raw_crop', 'mask_crop], shape=(100, 256),
                coords=P([[[0, 0]], [[0, 0], [2, 2]]])).next_batch(2)
            crop(src=['raw', 'mask], dst=['raw_crop', 'mask_crop], shape=(100, 256),
                coords=P(R('uniform', size=(N_RANDOM_CROPS, 2)))).next_batch(2)
        """
        if isinstance(self.index, SegyFilesIndex):
            raise NotImplementedError("Index can't be SegyFilesIndex")

        self._init_component(dst=dst)
        self.meta[dst]['crop_coords'] = {}
        self.meta[dst]['crops_source'] = src

        self.__crop(src, coords, shape, pad_zeros, dst)

        return self


    @action
    @inbatch_parallel(init='_init_component')
    @apply_to_each_component
    def assemble_crops(self, index, src, dst, fill_value=0.0):
        """
        Assembles crops from `src` into a single seismogram

        Parameters
        ----------
        src : str
            component with crops
        dst : str
            component to put the result to.
        fill_value : float
            the area that is not covered with crops is filled with this value
        """

        if isinstance(self.index, SegyFilesIndex):
            raise NotImplementedError("Index can't be SegyFilesIndex")

        if 'crop_coords' not in self.meta[src]:
            raise ValueError("{} component doesn't contain crops!".format(src))

        pos = self.get_pos(None, None, index)
        crops = getattr(self, src)[pos]
        coords = self.meta[src]['crop_coords'][index]

        res_x = self.index.tracecounts[pos]
        res_y = len(self.meta[self.meta[src]['crops_source']]['samples'])

        res = np.full((res_x, res_y), fill_value, dtype=float)
        crop_counts = np.zeros((res_x, res_y))

        for crop_coords, crop in zip(coords, crops):
            x, y = crop_coords
            len_x, len_y = crop.shape

            x1 = min(x+len_x, res_x)
            y1 = min(y+len_y, res_y)

            res[x:x1, y:y1] = crop[:x1-x, :y1-y]
            crop_counts[x:x1, y:y1] += 1

        crop_counts[crop_counts == 0] = 1

        getattr(self, dst)[pos] = res / crop_counts

        return self


    @inbatch_parallel(init='_init_component', target="threads")
    def shift_pick_phase(self, index, src, src_traces, dst=None, shift=1.5, threshold=0.05):
        """ Shifts picking time stored in `src` component on the given phase along the traces stored in `src_traces`.

        Parameters
        ----------
        src : str
            The batch component to get picking from.
        dst : str
            The batch component to put the result in.
        src_traces: str
            The batch component where the traces are stored.
        shift: float
            The amount of phase to shift measured in radians. Default is 1.5 , which corresponds
            to transfering the picking times from 'max' to 'zero' type.
        threshold: float
            Threshold determining amplitude, such that all the samples with amplitude less then threshold would be
            skipped. Introduced because of unstable behaviour of the hilbert transform at the begining of the signal.
         """
        shift *= np.pi
        pos = self.get_pos(None, src, index)
        pick = getattr(self, src)[pos]
        trace = getattr(self, src_traces)[pos]
        if isinstance(self.index, KNNIndex):
            trace = trace[0]
        trace = np.squeeze(trace)

        analytic = hilbert(trace)
        phase = np.unwrap(np.angle(analytic))
        # finding x such that phase[x] = phase[pick] - shift
        phase_mod = phase - (phase[pick] - shift)
        phase_mod[phase_mod < 0] = 0
        # in case phase_mod reaches 0 multiple times find the index of last one
        x = len(phase_mod) - phase_mod[::-1].argmin() - 1
        # skip the trace samples with amplitudes < threshold, starting from the `zero` sample
        n_skip = max((np.abs(trace[x:]) > threshold).argmax() - 1, 0)
        x += n_skip
        getattr(self, dst)[pos] = x
        return self<|MERGE_RESOLUTION|>--- conflicted
+++ resolved
@@ -1,11 +1,8 @@
 """Seismic batch.""" # pylint: disable=too-many-lines
 import os
-<<<<<<< HEAD
 from itertools import product
 
-=======
 import warnings
->>>>>>> 9ba58994
 from textwrap import dedent
 import numpy as np
 import matplotlib.pyplot as plt
@@ -1661,12 +1658,8 @@
 
         Notes
         -----
-<<<<<<< HEAD
-        - `R` samples a relative position of top-left coordinate in a feasible region of seismogram.
-=======
         1. Works properly only with FieldIndex.
         2. `R` samples a relative position of top-left coordinate in a feasible region of seismogram.
->>>>>>> 9ba58994
 
         Examples
         --------
